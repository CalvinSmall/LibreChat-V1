import type OpenAI from 'openai';
import type { InfiniteData } from '@tanstack/react-query';
import type {
  TMessage,
  TResPlugin,
  ImageDetail,
  TSharedLink,
  TConversation,
  EModelEndpoint,
  TConversationTag,
  TBanner,
} from './schemas';
export type TOpenAIMessage = OpenAI.Chat.ChatCompletionMessageParam;

export * from './schemas';

export type TMessages = TMessage[];

/* TODO: Cleanup EndpointOption types */
export type TEndpointOption = {
  endpoint: EModelEndpoint;
  endpointType?: EModelEndpoint;
  modelDisplayLabel?: string;
  resendFiles?: boolean;
  promptCache?: boolean;
  maxContextTokens?: number;
  imageDetail?: ImageDetail;
  model?: string | null;
  promptPrefix?: string;
  temperature?: number;
  chatGptLabel?: string | null;
  modelLabel?: string | null;
  jailbreak?: boolean;
  key?: string | null;
  /* assistant */
  thread_id?: string;
  /* multi-response stream */
  overrideConvoId?: string;
  overrideUserMessageId?: string;
};

export type TPayload = Partial<TMessage> &
  Partial<TEndpointOption> & {
  isContinued: boolean;
  conversationId: string | null;
  messages?: TMessages;
  isTemporary: boolean;
};

export type TSubmission = {
  artifacts?: string;
  plugin?: TResPlugin;
  plugins?: TResPlugin[];
  userMessage: TMessage;
  isEdited?: boolean;
  isContinued?: boolean;
  isTemporary: boolean;
  messages: TMessage[];
  isRegenerate?: boolean;
  conversationId?: string;
  initialResponse?: TMessage;
  conversation: Partial<TConversation>;
  endpointOption: TEndpointOption;
  clientTimestamp?: string;
};

export type EventSubmission = Omit<TSubmission, 'initialResponse'> & { initialResponse: TMessage };

export type TPluginAction = {
  pluginKey: string;
  action: 'install' | 'uninstall';
  auth?: unknown;
  isEntityTool?: boolean;
};

export type GroupedConversations = [key: string, TConversation[]][];

export type TUpdateUserPlugins = {
  isEntityTool?: boolean;
  pluginKey: string;
  action: string;
  auth?: unknown;
};

// TODO `label` needs to be changed to the proper `TranslationKeys`
export type TCategory = {
  id?: string;
  value: string;
  label: string;
};

export type TError = {
  message: string;
  code?: number | string;
  response?: {
    data?: {
      message?: string;
    };
    status?: number;
  };
};

export type TBackupCode = {
  codeHash: string;
  used: boolean;
  usedAt: Date | null;
};

export type TUser = {
  id: string;
  username: string;
  email: string;
  name: string;
  avatar: string;
  role: string;
  provider: string;
  plugins?: string[];
<<<<<<< HEAD
  decryptedPrivateKey?: CryptoKey | string;
=======
  backupCodes?: TBackupCode[];
>>>>>>> 28769933
  createdAt: string;
  updatedAt: string;
};

export type TGetConversationsResponse = {
  conversations: TConversation[];
  pageNumber: string;
  pageSize: string | number;
  pages: string | number;
};

export type TUpdateMessageRequest = {
  conversationId: string;
  messageId: string;
  model: string;
  text: string;
};

export type TUpdateMessageContent = {
  conversationId: string;
  messageId: string;
  index: number;
  text: string;
};

export type TUpdateUserKeyRequest = {
  name: string;
  value: string;
  expiresAt: string;
};

export type TUpdateConversationRequest = {
  conversationId: string;
  title: string;
};

export type TUpdateConversationResponse = TConversation;

export type TDeleteConversationRequest = {
  conversationId?: string;
  thread_id?: string;
  endpoint?: string;
  source?: string;
};

export type TDeleteConversationResponse = {
  acknowledged: boolean;
  deletedCount: number;
  messages: {
    acknowledged: boolean;
    deletedCount: number;
  };
};

export type TArchiveConversationRequest = {
  conversationId: string;
  isArchived: boolean;
};

export type TArchiveConversationResponse = TConversation;

export type TSharedMessagesResponse = Omit<TSharedLink, 'messages'> & {
  messages: TMessage[];
};

export type TCreateShareLinkRequest = Pick<TConversation, 'conversationId'>;

export type TUpdateShareLinkRequest = Pick<TSharedLink, 'shareId'>;

export type TSharedLinkResponse = Pick<TSharedLink, 'shareId'> &
  Pick<TConversation, 'conversationId'>;

export type TSharedLinkGetResponse = TSharedLinkResponse & {
  success: boolean;
};

// type for getting conversation tags
export type TConversationTagsResponse = TConversationTag[];
// type for creating conversation tag
export type TConversationTagRequest = Partial<
  Omit<TConversationTag, 'createdAt' | 'updatedAt' | 'count' | 'user'>
> & {
  conversationId?: string;
  addToConversation?: boolean;
};

export type TConversationTagResponse = TConversationTag;

export type TTagConversationRequest = {
  tags: string[];
  tag: string;
};

export type TTagConversationResponse = string[];

export type TDuplicateConvoRequest = {
  conversationId?: string;
};

export type TDuplicateConvoResponse = {
  conversation: TConversation;
  messages: TMessage[];
};

export type TForkConvoRequest = {
  messageId: string;
  conversationId: string;
  option?: string;
  splitAtTarget?: boolean;
  latestMessageId?: string;
};

export type TForkConvoResponse = {
  conversation: TConversation;
  messages: TMessage[];
};

export type TSearchResults = {
  conversations: TConversation[];
  messages: TMessage[];
  pageNumber: string;
  pageSize: string | number;
  pages: string | number;
  filter: object;
};

export type TConfig = {
  order: number;
  type?: EModelEndpoint;
  azure?: boolean;
  availableTools?: [];
  availableRegions?: string[];
  plugins?: Record<string, string>;
  name?: string;
  iconURL?: string;
  version?: string;
  modelDisplayLabel?: string;
  userProvide?: boolean | null;
  userProvideURL?: boolean | null;
  disableBuilder?: boolean;
  retrievalModels?: string[];
  capabilities?: string[];
};

export type TEndpointsConfig =
  | Record<EModelEndpoint | string, TConfig | null | undefined>
  | undefined;

export type TModelsConfig = Record<string, string[]>;

export type TUpdateTokenCountResponse = {
  count: number;
};

export type TMessageTreeNode = object;

export type TSearchMessage = object;

export type TSearchMessageTreeNode = object;

export type TRegisterUserResponse = {
  message: string;
};

export type TRegisterUser = {
  name: string;
  email: string;
  username: string;
  password: string;
  confirm_password?: string;
  token?: string;
};

export type TLoginUser = {
  email: string;
  password: string;
  token?: string;
  backupCode?: string;
};

export type TLoginResponse = {
  token?: string;
  user?: TUser;
  twoFAPending?: boolean;
  tempToken?: string;
};

export type TEnable2FAResponse = {
  otpauthUrl: string;
  backupCodes: string[];
  message?: string;
};

export type TVerify2FARequest = {
  token?: string;
  backupCode?: string;
};

export type TVerify2FAResponse = {
  message: string;
};

/**
 * For verifying 2FA during login with a temporary token.
 */
export type TVerify2FATempRequest = {
  tempToken: string;
  token?: string;
  backupCode?: string;
};

export type TVerify2FATempResponse = {
  token?: string;
  user?: TUser;
  message?: string;
};

/**
 * Response from disabling 2FA.
 */
export type TDisable2FAResponse = {
  message: string;
};

/**
 * Response from regenerating backup codes.
 */
export type TRegenerateBackupCodesResponse = {
  message: string;
  backupCodes: string[];
  backupCodesHash: string[];
};

export type TRequestPasswordReset = {
  email: string;
};

export type TResetPassword = {
  userId: string;
  token: string;
  password: string;
  confirm_password?: string;
};

export type VerifyEmailResponse = { message: string };

export type TVerifyEmail = {
  email: string;
  token: string;
};

export type TResendVerificationEmail = Omit<TVerifyEmail, 'token'>;

export type TRefreshTokenResponse = {
  token: string;
  user: TUser;
};

export type TCheckUserKeyResponse = {
  expiresAt: string;
};

export type TRequestPasswordResetResponse = {
  link?: string;
  message?: string;
};

/**
 * Represents the response from the import endpoint.
 */
export type TImportResponse = {
  /**
   * The message associated with the response.
   */
  message: string;
};

/** Prompts */

export type TPrompt = {
  groupId: string;
  author: string;
  prompt: string;
  type: 'text' | 'chat';
  createdAt: string;
  updatedAt: string;
  _id?: string;
};

export type TPromptGroup = {
  name: string;
  numberOfGenerations?: number;
  command?: string;
  oneliner?: string;
  category?: string;
  projectIds?: string[];
  productionId?: string | null;
  productionPrompt?: Pick<TPrompt, 'prompt'> | null;
  author: string;
  authorName: string;
  createdAt?: Date;
  updatedAt?: Date;
  _id?: string;
};

export type TCreatePrompt = {
  prompt: Pick<TPrompt, 'prompt' | 'type'> & { groupId?: string };
  group?: { name: string; category?: string; oneliner?: string; command?: string };
};

export type TCreatePromptRecord = TCreatePrompt & Pick<TPromptGroup, 'author' | 'authorName'>;

export type TPromptsWithFilterRequest = {
  groupId: string;
  tags?: string[];
  projectId?: string;
  version?: number;
};

export type TPromptGroupsWithFilterRequest = {
  category: string;
  pageNumber: string;
  pageSize: string | number;
  before?: string | null;
  after?: string | null;
  order?: 'asc' | 'desc';
  name?: string;
  author?: string;
};

export type PromptGroupListResponse = {
  promptGroups: TPromptGroup[];
  pageNumber: string;
  pageSize: string | number;
  pages: string | number;
};

export type PromptGroupListData = InfiniteData<PromptGroupListResponse>;

export type TCreatePromptResponse = {
  prompt: TPrompt;
  group?: TPromptGroup;
};

export type TUpdatePromptGroupPayload = Partial<TPromptGroup> & {
  removeProjectIds?: string[];
};

export type TUpdatePromptGroupVariables = {
  id: string;
  payload: TUpdatePromptGroupPayload;
};

export type TUpdatePromptGroupResponse = TPromptGroup;

export type TDeletePromptResponse = {
  prompt: string;
  promptGroup?: { message: string; id: string };
};

export type TDeletePromptVariables = {
  _id: string;
  groupId: string;
};

export type TMakePromptProductionResponse = {
  message: string;
};

export type TMakePromptProductionRequest = {
  id: string;
  groupId: string;
  productionPrompt: Pick<TPrompt, 'prompt'>;
};

export type TUpdatePromptLabelsRequest = {
  id: string;
  payload: {
    labels: string[];
  };
};

export type TUpdatePromptLabelsResponse = {
  message: string;
};

export type TDeletePromptGroupResponse = TUpdatePromptLabelsResponse;

export type TDeletePromptGroupRequest = {
  id: string;
};

export type TGetCategoriesResponse = TCategory[];

export type TGetRandomPromptsResponse = {
  prompts: TPromptGroup[];
};

export type TGetRandomPromptsRequest = {
  limit: number;
  skip: number;
};

export type TCustomConfigSpeechResponse = { [key: string]: string };

export type TUserTermsResponse = {
  termsAccepted: boolean;
};

export type TAcceptTermsResponse = {
  success: boolean;
};

export type TBannerResponse = TBanner | null;

/**
 * Request type for updating user encryption keys.
 */
export type UpdateUserEncryptionRequest = {
  encryptionPublicKey: string | null;
  encryptedPrivateKey: string | null;
  encryptionSalt: string | null;
  encryptionIV: string | null;
};

/**
 * Response type for updating user encryption keys.
 */
export type UpdateUserEncryptionResponse = {
  success: boolean;
  message?: string;
};<|MERGE_RESOLUTION|>--- conflicted
+++ resolved
@@ -115,11 +115,8 @@
   role: string;
   provider: string;
   plugins?: string[];
-<<<<<<< HEAD
   decryptedPrivateKey?: CryptoKey | string;
-=======
   backupCodes?: TBackupCode[];
->>>>>>> 28769933
   createdAt: string;
   updatedAt: string;
 };
