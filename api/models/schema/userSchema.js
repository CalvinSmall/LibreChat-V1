--- conflicted
+++ resolved
@@ -39,19 +39,18 @@
   },
 });
 
-<<<<<<< HEAD
+const backupCodeSchema = mongoose.Schema({
+  codeHash: { type: String, required: true },
+  used: { type: Boolean, default: false },
+  usedAt: { type: Date, default: null },
+});
+
 const passkeySchema = mongoose.Schema({
   id: { type: String, required: true },
   publicKey: { type: Buffer, required: true },
   counter: { type: Number, default: 0 },
   transports: { type: [String], default: [] },
-=======
-const backupCodeSchema = mongoose.Schema({
-  codeHash: { type: String, required: true },
-  used: { type: Boolean, default: false },
-  usedAt: { type: Date, default: null },
->>>>>>> 12605516
-});
+ });
 
 /** @type {MongooseSchema<MongoUser>} */
 const userSchema = mongoose.Schema(
